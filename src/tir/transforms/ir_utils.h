/*
 * Licensed to the Apache Software Foundation (ASF) under one
 * or more contributor license agreements.  See the NOTICE file
 * distributed with this work for additional information
 * regarding copyright ownership.  The ASF licenses this file
 * to you under the Apache License, Version 2.0 (the
 * "License"); you may not use this file except in compliance
 * with the License.  You may obtain a copy of the License at
 *
 *   http://www.apache.org/licenses/LICENSE-2.0
 *
 * Unless required by applicable law or agreed to in writing,
 * software distributed under the License is distributed on an
 * "AS IS" BASIS, WITHOUT WARRANTIES OR CONDITIONS OF ANY
 * KIND, either express or implied.  See the License for the
 * specific language governing permissions and limitations
 * under the License.
 */

/*!
 * \file ir_utils.h
 * \brief Helper functions to construct and compose IR nodes.
 */
#ifndef TVM_TIR_TRANSFORMS_IR_UTILS_H_
#define TVM_TIR_TRANSFORMS_IR_UTILS_H_

#include <tvm/arith/int_set.h>
#include <tvm/runtime/device_api.h>
#include <tvm/support/with.h>
#include <tvm/tir/builtin.h>
#include <tvm/tir/expr.h>
#include <tvm/tir/function.h>
#include <tvm/tir/op.h>

#include <limits>
#include <string>
#include <unordered_map>
#include <utility>
#include <vector>

namespace tvm {
namespace tir {
/*!
 * \brief combine the nest stmt, whose body is not defined.
 * \param nest A list of For and LetStmt, whose body is not defined.
 * \param body body
 * \return The combined Stmt
 */
Stmt MergeNest(const std::vector<Stmt>& nest, Stmt body);

/*!
 * \brief combine the nest stmt, whose body is not defined.
 * \param nest A list of For and LetStmt, whose body is not defined.
 * \param body body
 * \return The combined Stmt
 */
Stmt MergeNest(const std::vector<std::vector<Stmt> >& nest, Stmt body);

/*!
 * \brief update array with an unary function
 * \param arr array
 * \param fupdate an unary function
 * \tparam T type of array element
 * \tparam F type of the unary function
 * \return if update happens, return the new array, else return the
 *  original array
 */
template <typename T, typename F>
inline Array<T> UpdateArray(Array<T> arr, F fupdate) {
  std::vector<T> new_arr(arr.size());
  bool changed = false;
  for (size_t i = 0; i < arr.size(); ++i) {
    T old_elem = arr[i];
    T new_elem = fupdate(old_elem);
    if (!new_elem.same_as(old_elem)) changed = true;
    new_arr[i] = new_elem;
  }
  if (!changed) {
    return arr;
  } else {
    return Array<T>(new_arr);
  }
}

/*!
 * \brief Get construct from struct
 * \param dtype The data type.
 * \param handle the struct handle.
 * \param index the offset index.
 * \param kind The data kind.
 * \return the get expression.
 */
inline PrimExpr TVMStructGet(DataType dtype, Var handle, int index,
                             builtin::TVMStructFieldKind kind) {
  Array<PrimExpr> args = {handle, make_const(DataType::Int(32), index),
                          make_const(DataType::Int(32), static_cast<int>(kind))};
  return Call(dtype, builtin::tvm_struct_get(), args);
}

/*!
 * \brief Address of handle + offset
 * \param handle the array handle.
 * \param dtype The data type.
 * \param offset the offset index.
 */
inline PrimExpr AddressOffset(Var handle, DataType dtype, int offset) {
  PrimExpr offset_expr = make_const(DataType::Int(32), offset * dtype.lanes());
  Buffer dummy_buf(handle, dtype, {offset_expr + 1}, {}, 0, handle->name_hint, 0, 0, kDefault);
  BufferLoad buf_load(dummy_buf, {offset_expr});

  return Call(DataType::Handle(), builtin::address_of(), {buf_load});
}

/*!
 * \brief Address of handle + offset
 * \param handle the array handle.
 * \param dtype The data type.
 * \param offset the offset index.
 */
inline PrimExpr AddressOffset(Var handle, DataType dtype, PrimExpr offset) {
  if (dtype.lanes() != 1) {
    offset = offset * make_const(offset.dtype(), dtype.lanes());
    offset = Ramp(offset, make_const(offset.dtype(), 1), dtype.lanes());
  }

  Buffer dummy_buf(handle, dtype.element_of(), {offset + 1}, {}, 0, handle->name_hint, 0, 0,
                   kDefault);
  BufferLoad buf_load(dummy_buf, {offset});

  return Call(DataType::Handle(), builtin::address_of(), {buf_load});
}

/*!
 * \brief Set value into struct.
 * \param handle the struct handle.
 * \param index the offset index.
 * \param kind The data kind.
 * \param value The value to be set.
 * \return the set stmt.
 */
inline Stmt TVMStructSet(Var handle, int index, builtin::TVMStructFieldKind kind, PrimExpr value) {
  Array<PrimExpr> args = {handle, make_const(DataType::Int(32), index),
                          make_const(DataType::Int(32), static_cast<int>(kind)), value};
  return Evaluate(Call(DataType::Int(32), builtin::tvm_struct_set(), args));
}

/*!
 * \brief Get the type that is passed around TVM PackedFunc API.
 * \param t The original type.
 * \return The corresponding API type.
 */
inline DataType APIType(DataType t) {
  if (t.is_handle()) return t;
  ICHECK_EQ(t.lanes(), 1) << "Cannot pass vector type through packed API.";
  if (t.is_uint() || t.is_int()) return DataType::Int(64);
  ICHECK(t.is_float());
  return DataType::Float(64);
}

/*!
 * \brief Rule to get allocation alignment requirement for a given const array.
 * \param type The type of allocation.
 * \param const_size The constant size of the array.
 * \return the alignment
 */
inline int GetTempAllocaAlignment(DataType type, int32_t const_size) {
  int align = runtime::kTempAllocaAlignment;
  if (const_size > 0) {
    int64_t const_s = static_cast<int64_t>(const_size) * type.bits() * type.lanes() / 8;
    while (align > const_s) {
      align = align / 2;
    }
  }
  return align;
}

/*!
 * \brief Create an int32 constant
 * \param index the value of the constant
 * \return the PrimExpr that represents the constant
 */
inline PrimExpr ConstInt32(size_t index) {
  ICHECK_LE(index, std::numeric_limits<int>::max());
  return make_const(DataType::Int(32), static_cast<int>(index));
}

/*!
 * \brief Allocate TVMValues on the stack
 * \param type type of allocation
 * \param num number of TVMValues to allocate
 * \return PrimExpr representing the TVMValue
 */
inline PrimExpr StackAlloca(std::string type, size_t num) {
  Array<PrimExpr> args = {StringImm(type), ConstInt32(num)};
  return Call(DataType::Handle(), builtin::tvm_stack_alloca(), args);
}

/*!
 * \brief Convert a IR node to be SSA form.
 * \param stmt The source statement to be converted.
 * \return The converted form.
 */
Stmt ConvertSSA(Stmt stmt);

/*!
 * \brief Return the storage scope associated with a buffer variable.
 * \param buffer_var The input buffer variable.
 * \return A string representing the storage scope of this buffer variable.
 */
String GetPtrStorageScope(Var buffer_var);

/*!
 * \brief Convert match buffer target buffer access indices to original one.
 * \param indices The indices of the target buffer
 * \return The indices of source buffer.
 */
Array<PrimExpr> ConvertIndices(const MatchBufferRegion& match_buffer,
                               const Array<PrimExpr>& indices);

/*!
 * \brief Convert match buffer target buffer region to original one.
 * \param region The sub-region of the target buffer
 * \return The region of source buffer.
 */
Region ConvertRegion(const MatchBufferRegion& match_buffer, const Region& region);

/*!
 * \brief Check if a given PrimFunc originated from a TE schedule.
 *
 * Internally this checks for the `from_legacy_te_schedule` attr of the PrimFunc.
 *
 * \param f PrimFunc to check
 * \return Whether or not the PrimFunc was created from a te schedule
 */
Bool IsFromLegacyTESchedule(PrimFunc f);

/*!
 *\brief Context helper to update domain map within conditional scope.
 *
 * Assume the condition is `0 <= i && i < 9` and global domain of i is [0, 20], thus `bounds[i]` is
 * [0, 8]. Then `With<ConditionalBoundsContext> ctx(condition, &relax_map, &hint_map, true)` step
 *into scope where dom_map[i] is [0, 8] and `With<ConditionalBoundsContext> ctx(condition,
 *&relax_map, &hint_map, false)` step into scope where dom_map[i] is [9, 20]
 */
class ConditionalBoundsContext {
 private:
  friend class With<ConditionalBoundsContext>;
  /*!
   * \brief Construct a condition bounds context.
   * \param condition The condition holds on true branch.
   * \param relax_map The domain map for relaxed vars to update.
   * \param hint_map The domain map for free vars to update.
   * \param is_true_branch Whether step into the branch where condition bounds holds.
   */
  ConditionalBoundsContext(const PrimExpr& condition,
                           std::unordered_map<const VarNode*, arith::IntSet>* relax_map,
                           std::unordered_map<const VarNode*, arith::IntSet>* hint_map,
                           bool is_true_branch);
  void EnterWithScope();
  void ExitWithScope();

  /*! \brief Helper to solve related variable's bound within conditional scope.*/
  Map<Var, Range> GetVarBoundsFromCondition();

  /*! \brief the condition holds on true branch. */
  const PrimExpr& condition_;
  /*! \brief domain map for relaxed vars to update */
  std::unordered_map<const VarNode*, arith::IntSet>* relax_map_;
  /*! \brief domain map for free vars to update */
  std::unordered_map<const VarNode*, arith::IntSet>* hint_map_;
  /*! \brief whether is on true branch */
  bool is_true_branch_;
  /*! \brief used to record and restore original var bounds */
  std::unordered_map<const VarNode*, arith::IntSet> origin_map_;
};

// Information of tensor core fragment.
struct FragmentInfo {
  // fragment shape
  int m, n, k;
  // fragment layout (row-major or column-major)
  std::string layout;
  // scope of the fragment (wmma.matrix_a, wmma.matrix_b, or wmma.accumulator)
  std::string scope;
  FragmentInfo() = default;
  FragmentInfo(int _m, int _n, int _k, const std::string& _layout, const std::string& _scope)
      : m(_m), n(_n), k(_k), layout(_layout), scope(_scope) {}

  int GetSize() const {
    if (scope == "wmma.matrix_a") {
      return m * k;
    } else if (scope == "wmma.matrix_b") {
      return n * k;
    } else if (scope == "wmma.accumulator") {
      return m * n;
    } else {
      ICHECK(0);
      throw;
    }
  }
};

/*!
 * \brief Extract information of tensor core fragment from the IR.
 * \param stmt The stmt to visit.
 * \return Map from buffer variables to the fragment info.
 */
std::unordered_map<const VarNode*, FragmentInfo> GetTensorCoreFragmentInfo(const Stmt& stmt);

<<<<<<< HEAD
/*!
 * \brief Decompose a predicate that is made up of AndNode's into sub-expressions.
 * \param predicate The predicate to decompose.
 * \return The decomposed subexpressions of the predicate.
 */
std::vector<PrimExpr> DecomposePredicate(const PrimExpr& predicate);

/*!
 * \brief Flatten an array of subexpressions into predicate.
 * \param predicate_subexprs Array of predicate subexpressions.
 * \return The flattened predicate.
 */
PrimExpr FlattenPredicateSubExprs(const Array<PrimExpr>& predicate_subexprs,
                                  const int ignore_idx = -1);
=======
// Return the queue id and the in-flight count associated with the given
// attr::async_wait_queue_scope annotation.
std::pair<PrimExpr, PrimExpr> GetAsyncWaitAttributes(const AttrStmtNode* op);
>>>>>>> 1f97f1fb

}  // namespace tir
}  // namespace tvm
#endif  // TVM_TIR_TRANSFORMS_IR_UTILS_H_<|MERGE_RESOLUTION|>--- conflicted
+++ resolved
@@ -307,7 +307,10 @@
  */
 std::unordered_map<const VarNode*, FragmentInfo> GetTensorCoreFragmentInfo(const Stmt& stmt);
 
-<<<<<<< HEAD
+// Return the queue id and the in-flight count associated with the given
+// attr::async_wait_queue_scope annotation.
+std::pair<PrimExpr, PrimExpr> GetAsyncWaitAttributes(const AttrStmtNode* op);
+
 /*!
  * \brief Decompose a predicate that is made up of AndNode's into sub-expressions.
  * \param predicate The predicate to decompose.
@@ -322,11 +325,6 @@
  */
 PrimExpr FlattenPredicateSubExprs(const Array<PrimExpr>& predicate_subexprs,
                                   const int ignore_idx = -1);
-=======
-// Return the queue id and the in-flight count associated with the given
-// attr::async_wait_queue_scope annotation.
-std::pair<PrimExpr, PrimExpr> GetAsyncWaitAttributes(const AttrStmtNode* op);
->>>>>>> 1f97f1fb
 
 }  // namespace tir
 }  // namespace tvm
